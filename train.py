--- conflicted
+++ resolved
@@ -105,17 +105,10 @@
                         help="During the training, Input feature model to use. Choose one of the options: 'all features', 'drop topic', 'drop authors', or 'drop social'.")
     parser.add_argument("--inference_time_author_dropping", type=str, default=False,
                         help="Whether to drop authors from the training set. Default is False.")
-<<<<<<< HEAD
-    # parser.add_argument("--inference_time_num_author_dropping_k", type=int, default=0,
-    #                     help="Number of authors to drop from the training set. Default is 0.")
+    parser.add_argument("--inference_time_topic_dropping", type=str, default=False,
+                        help="Whether to drop topic at inference time. Options: False, 'drop topic'. Default is False.")
     parser.add_argument("--weight_decay", type=float, default=5e-5,
                         help="Weight decay for the optimizer. Default is 5e-5.")
-=======
-    parser.add_argument("--inference_time_topic_dropping", type=str, default=False,
-                        help="Whether to drop topic at inference time. Options: False, 'drop topic'. Default is False.")
-    parser.add_argument("--weight_decay", type=float, default=5e-3,
-                        help="Weight decay for the optimizer. Default is 5e-3.")
->>>>>>> 1d1170f6
     parser.add_argument("--grad_clip", type=float, default=1.0,
                         help="Gradient clipping value. Default is 1.0.")
     parser.add_argument("--lr_patience", type=int, default=4,
